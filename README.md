--- conflicted
+++ resolved
@@ -2,14 +2,9 @@
 
 A collection of plugins that extend [Backstage](https://backstage.io) to help with developer onboarding, context switching, and automated IDE environments (remote or local).
 
-- [backstage-plugin-coder](./plugins/backstage-plugin-coder/README.md): A plugin for integrating Coder workspaces with Backstage.
-<<<<<<< HEAD
-- [backstage-plugin-devcontainers-backend](./plugins/backstage-plugin-devcontainers-backend/README.md): A plugin for integrating VS Code Dev Containers extension with Backstage catalog items (no Coder deployment necessary).
-- [backstage-plugin-devcontainers-react](./plugins/backstage-plugin-devcontainers-react/README.md): A plugin for allowing you to detect and work with devcontainers repo data added by `backstage-plugin-devcontainers-backend`, namely letting you open a repo in VS Code with a full devcontainers setup (no Coder deployment necessary).
-=======
-- [backstage-plugin-devcontainers-backend](./plugins/backstage-plugin-devcontainers/README.md): A plugin for integrating VS Code Dev Containers extension with Backstage catalog items (no Coder deployment necessary).
-- [backstage-plugin-devcontainers-react](./plugins/backstage-plugin-devcontainers-react/README.md): A plugin for allowing you to detect and work with Dev Containers repo data added by `backstage-plugin-devcontainers-backend`, namely letting you open a repo in VS Code with a full Dev Containers setup (no Coder deployment necessary).
->>>>>>> 9f72f71c
+- [backstage-plugin-coder](./plugins/backstage-plugin-coder): A plugin for integrating Coder workspaces with Backstage.
+- [backstage-plugin-devcontainers-backend](./plugins/backstage-plugin-devcontainers-backend): A plugin for integrating VS Code Dev Containers extension with Backstage catalog items (no Coder deployment necessary).
+- [backstage-plugin-devcontainers-react](./plugins/backstage-plugin-devcontainers-react): A plugin for allowing you to detect and work with devcontainers repo data added by `backstage-plugin-devcontainers-backend`, namely letting you open a repo in VS Code with a full devcontainers setup (no Coder deployment necessary).
 
 Please use [GitHub issues](https://github.com/coder/backstage-plugins/issues) to report any issues or feature requests.
 
