/* eslint-disable @backstage/no-undeclared-imports -- For test helpers only */
import {
  type DefaultBodyType,
  type ResponseResolver,
  type RestContext,
  type RestHandler,
  type RestRequest,
  rest,
} from 'msw';
import { setupServer } from 'msw/node';
/* eslint-enable @backstage/no-undeclared-imports */

import {
  mockWorkspacesList,
  mockWorkspaceBuildParameters,
} from './mockCoderAppData';
import {
  mockBearerToken,
  mockCoderAuthToken,
  mockBackstageProxyEndpoint as root,
} from './mockBackstageData';
import type { Workspace, WorkspacesResponse } from '../typesConstants';
import {
  UserLoginType,
  defaultCoderClientConfigOptions,
} from '../api/CoderClient';

type RestResolver<TBody extends DefaultBodyType = any> = ResponseResolver<
  RestRequest<TBody>,
  RestContext,
  TBody
>;

export type RestResolverMiddleware<TBody extends DefaultBodyType = any> = (
  resolver: RestResolver<TBody>,
) => RestResolver<TBody>;

const defaultMiddleware = [
  function validateBearerToken(handler) {
    return (req, res, ctx) => {
      const tokenRe = /^Bearer (.+)$/;
      const authHeader = req.headers.get('Authorization') ?? '';
      const [, bearerToken] = tokenRe.exec(authHeader) ?? [];

      if (bearerToken === mockBearerToken) {
        return handler(req, res, ctx);
      }

      return res(ctx.status(401));
    };
  },
] as const satisfies readonly RestResolverMiddleware[];

export function wrapInDefaultMiddleware<TBody extends DefaultBodyType = any>(
  resolver: RestResolver<TBody>,
): RestResolver<TBody> {
  return defaultMiddleware.reduceRight((currentResolver, middleware) => {
    const recastMiddleware =
      middleware as unknown as RestResolverMiddleware<TBody>;

    return recastMiddleware(currentResolver);
  }, resolver);
}

function wrappedGet<TBody extends DefaultBodyType = any>(
  path: string,
  resolver: RestResolver<TBody>,
): RestHandler {
  const wrapped = wrapInDefaultMiddleware(resolver);
  return rest.get(path, wrapped);
}

const mainTestHandlers: readonly RestHandler[] = [
  wrappedGet(`${root}/workspaces`, (req, res, ctx) => {
    const queryText = String(req.url.searchParams.get('q'));

    let returnedWorkspaces: Workspace[];
    if (queryText === 'owner:me') {
      returnedWorkspaces = mockWorkspacesList;
    } else {
      returnedWorkspaces = mockWorkspacesList.filter(ws =>
        ws.name.includes(queryText),
      );
    }

    return res(
      ctx.status(200),
      ctx.json<WorkspacesResponse>({
        workspaces: returnedWorkspaces,
        count: returnedWorkspaces.length,
      }),
    );
  }),

  wrappedGet(
    `${root}/workspacebuilds/:workspaceBuildId/parameters`,
    (req, res, ctx) => {
      const buildId = String(req.params.workspaceBuildId);
      const selectedParams = mockWorkspaceBuildParameters[buildId];

      if (selectedParams !== undefined) {
        return res(ctx.status(200), ctx.json(selectedParams));
      }

      return res(ctx.status(404));
    },
  ),

  // This is the dummy request used to verify a user's auth status
<<<<<<< HEAD
  rest.get(`${root}/users/me/login-type`, (req, res, ctx) => {
    const headerKey = defaultCoderClientConfigOptions.authHeaderKey;
    const token = req.headers.get(headerKey);

=======
  wrappedGet(`${root}/users/me`, (req, res, ctx) => {
    const token = req.headers.get(CODER_AUTH_HEADER_KEY);
>>>>>>> 04a1c151
    if (token === mockCoderAuthToken) {
      return res(
        ctx.status(200),
        ctx.json<UserLoginType>({
          login_type: 'token',
        }),
      );
    }

    return res(ctx.status(401));
  }),
];

export const server = setupServer(...mainTestHandlers);<|MERGE_RESOLUTION|>--- conflicted
+++ resolved
@@ -107,15 +107,10 @@
   ),
 
   // This is the dummy request used to verify a user's auth status
-<<<<<<< HEAD
-  rest.get(`${root}/users/me/login-type`, (req, res, ctx) => {
+  wrappedGet(`${root}/users/me/login-type`, (req, res, ctx) => {
     const headerKey = defaultCoderClientConfigOptions.authHeaderKey;
     const token = req.headers.get(headerKey);
 
-=======
-  wrappedGet(`${root}/users/me`, (req, res, ctx) => {
-    const token = req.headers.get(CODER_AUTH_HEADER_KEY);
->>>>>>> 04a1c151
     if (token === mockCoderAuthToken) {
       return res(
         ctx.status(200),
