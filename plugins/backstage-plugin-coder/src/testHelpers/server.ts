/* eslint-disable @backstage/no-undeclared-imports -- For test helpers only */
import {
  type DefaultBodyType,
  type ResponseResolver,
  type RestContext,
  type RestHandler,
  type RestRequest,
  rest,
} from 'msw';
import { setupServer } from 'msw/node';
/* eslint-enable @backstage/no-undeclared-imports */

import {
  mockWorkspacesList,
  mockWorkspacesListForRepoSearch,
} from './mockCoderAppData';
import {
  mockBackstageAssetsEndpoint,
  mockBearerToken,
  mockCoderAuthToken,
<<<<<<< HEAD
  mockCoderWorkspacesConfig,
  mockBackstageApiEndpoint as root,
} from './mockBackstageData';
import type { WorkspacesResponse } from '../typesConstants';
import { CODER_AUTH_HEADER_KEY } from '../api/CoderClient';
import { UserLoginType } from '../typesConstants';
=======
  mockBackstageApiEndpoint as root,
} from './mockBackstageData';
import type { Workspace, WorkspacesResponse } from '../typesConstants';
import { CODER_AUTH_HEADER_KEY } from '../api/CoderClient';
import { User } from '../typesConstants';
>>>>>>> 74e7dd31

type RestResolver<TBody extends DefaultBodyType = any> = ResponseResolver<
  RestRequest<TBody>,
  RestContext,
  TBody
>;

export type RestResolverMiddleware<TBody extends DefaultBodyType = any> = (
  resolver: RestResolver<TBody>,
) => RestResolver<TBody>;

const defaultMiddleware = [
  function validateCoderSessionToken(handler) {
    return (req, res, ctx) => {
      const token = req.headers.get(CODER_AUTH_HEADER_KEY);
      if (token === mockCoderAuthToken) {
        return handler(req, res, ctx);
      }

      return res(ctx.status(401));
    };
  },
  function validateBearerToken(handler) {
    return (req, res, ctx) => {
      const tokenRe = /^Bearer (.+)$/;
      const authHeader = req.headers.get('Authorization') ?? '';
      const [, bearerToken] = tokenRe.exec(authHeader) ?? [];

      if (bearerToken === mockBearerToken) {
        return handler(req, res, ctx);
      }

      return res(ctx.status(401));
    };
  },
] as const satisfies readonly RestResolverMiddleware[];

export function wrapInDefaultMiddleware<TBody extends DefaultBodyType = any>(
  resolver: RestResolver<TBody>,
): RestResolver<TBody> {
  return defaultMiddleware.reduceRight((currentResolver, middleware) => {
    const recastMiddleware =
      middleware as unknown as RestResolverMiddleware<TBody>;

    return recastMiddleware(currentResolver);
  }, resolver);
}

export function wrappedGet<TBody extends DefaultBodyType = any>(
  path: string,
  resolver: RestResolver<TBody>,
): RestHandler {
  const wrapped = wrapInDefaultMiddleware(resolver);
  return rest.get(path, wrapped);
}

export const mockServerEndpoints = {
  workspaces: `${root}/workspaces`,
<<<<<<< HEAD
  userLoginType: `${root}/users/me/login-type`,
=======
  authenticatedUser: `${root}/users/me`,
  workspaceBuildParameters: `${root}/workspacebuilds/:workspaceBuildId/parameters`,
>>>>>>> 74e7dd31
} as const satisfies Record<string, string>;

const mainTestHandlers: readonly RestHandler[] = [
  wrappedGet(mockServerEndpoints.workspaces, (req, res, ctx) => {
<<<<<<< HEAD
    const { repoUrl } = mockCoderWorkspacesConfig;
    const paramMatcherRe = new RegExp(
      `param:"\\w+?=${repoUrl.replace('/', '\\/')}"`,
    );
=======
    const queryText = String(req.url.searchParams.get('q'));
>>>>>>> 74e7dd31

    const queryText = String(req.url.searchParams.get('q'));
    const requestContainsRepoInfo = paramMatcherRe.test(queryText);

    const baseWorkspaces = requestContainsRepoInfo
      ? mockWorkspacesListForRepoSearch
      : mockWorkspacesList;

    const customSearchTerms = queryText
      .split(' ')
      .filter(text => text !== 'owner:me' && !paramMatcherRe.test(text));

    if (customSearchTerms.length === 0) {
      return res(
        ctx.status(200),
        ctx.json<WorkspacesResponse>({
          workspaces: baseWorkspaces,
          count: baseWorkspaces.length,
        }),
      );
    }

    const filtered = mockWorkspacesList.filter(ws => {
      return customSearchTerms.some(term => ws.name.includes(term));
    });

    return res(
      ctx.status(200),
      ctx.json<WorkspacesResponse>({
        workspaces: filtered,
        count: filtered.length,
      }),
    );
  }),

<<<<<<< HEAD
  // This is the dummy request used to verify a user's auth status
  wrappedGet(mockServerEndpoints.userLoginType, (_, res, ctx) => {
    return res(
      ctx.status(200),
      ctx.json<UserLoginType>({
        login_type: 'token',
=======
  wrappedGet(mockServerEndpoints.workspaceBuildParameters, (req, res, ctx) => {
    const buildId = String(req.params.workspaceBuildId);
    const selectedParams = mockWorkspaceBuildParameters[buildId];

    if (selectedParams !== undefined) {
      return res(ctx.status(200), ctx.json(selectedParams));
    }

    return res(ctx.status(404));
  }),

  // This is the dummy request used to verify a user's auth status
  wrappedGet(mockServerEndpoints.authenticatedUser, (_, res, ctx) => {
    return res(
      ctx.status(200),
      ctx.json<User>({
        id: '1',
        avatar_url: `${mockBackstageAssetsEndpoint}/blueberry.png`,
        username: 'blueberry',
>>>>>>> 74e7dd31
      }),
    );
  }),
];

export const server = setupServer(...mainTestHandlers);<|MERGE_RESOLUTION|>--- conflicted
+++ resolved
@@ -18,20 +18,12 @@
   mockBackstageAssetsEndpoint,
   mockBearerToken,
   mockCoderAuthToken,
-<<<<<<< HEAD
   mockCoderWorkspacesConfig,
   mockBackstageApiEndpoint as root,
 } from './mockBackstageData';
 import type { WorkspacesResponse } from '../typesConstants';
 import { CODER_AUTH_HEADER_KEY } from '../api/CoderClient';
-import { UserLoginType } from '../typesConstants';
-=======
-  mockBackstageApiEndpoint as root,
-} from './mockBackstageData';
-import type { Workspace, WorkspacesResponse } from '../typesConstants';
-import { CODER_AUTH_HEADER_KEY } from '../api/CoderClient';
 import { User } from '../typesConstants';
->>>>>>> 74e7dd31
 
 type RestResolver<TBody extends DefaultBodyType = any> = ResponseResolver<
   RestRequest<TBody>,
@@ -90,24 +82,16 @@
 
 export const mockServerEndpoints = {
   workspaces: `${root}/workspaces`,
-<<<<<<< HEAD
-  userLoginType: `${root}/users/me/login-type`,
-=======
   authenticatedUser: `${root}/users/me`,
   workspaceBuildParameters: `${root}/workspacebuilds/:workspaceBuildId/parameters`,
->>>>>>> 74e7dd31
 } as const satisfies Record<string, string>;
 
 const mainTestHandlers: readonly RestHandler[] = [
   wrappedGet(mockServerEndpoints.workspaces, (req, res, ctx) => {
-<<<<<<< HEAD
     const { repoUrl } = mockCoderWorkspacesConfig;
     const paramMatcherRe = new RegExp(
       `param:"\\w+?=${repoUrl.replace('/', '\\/')}"`,
     );
-=======
-    const queryText = String(req.url.searchParams.get('q'));
->>>>>>> 74e7dd31
 
     const queryText = String(req.url.searchParams.get('q'));
     const requestContainsRepoInfo = paramMatcherRe.test(queryText);
@@ -143,25 +127,6 @@
     );
   }),
 
-<<<<<<< HEAD
-  // This is the dummy request used to verify a user's auth status
-  wrappedGet(mockServerEndpoints.userLoginType, (_, res, ctx) => {
-    return res(
-      ctx.status(200),
-      ctx.json<UserLoginType>({
-        login_type: 'token',
-=======
-  wrappedGet(mockServerEndpoints.workspaceBuildParameters, (req, res, ctx) => {
-    const buildId = String(req.params.workspaceBuildId);
-    const selectedParams = mockWorkspaceBuildParameters[buildId];
-
-    if (selectedParams !== undefined) {
-      return res(ctx.status(200), ctx.json(selectedParams));
-    }
-
-    return res(ctx.status(404));
-  }),
-
   // This is the dummy request used to verify a user's auth status
   wrappedGet(mockServerEndpoints.authenticatedUser, (_, res, ctx) => {
     return res(
@@ -170,7 +135,6 @@
         id: '1',
         avatar_url: `${mockBackstageAssetsEndpoint}/blueberry.png`,
         username: 'blueberry',
->>>>>>> 74e7dd31
       }),
     );
   }),
