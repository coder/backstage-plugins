--- conflicted
+++ resolved
@@ -15,13 +15,7 @@
 import { useCoderWorkspacesQuery } from '../../hooks/useCoderWorkspacesQuery';
 import { Card } from '../Card';
 import { CoderAuthWrapper } from '../CoderAuthWrapper';
-<<<<<<< HEAD
-import { DataReminder } from './DataReminder';
-=======
-
-import { type CoderWorkspaceConfig, useCoderAppConfig } from '../CoderProvider';
 import { EntityDataReminder } from './EntityDataReminder';
->>>>>>> 07da6276
 
 type WorkspacesCardContext = Readonly<{
   queryFilter: string;
@@ -55,27 +49,16 @@
   const [innerFilter, setInnerFilter] = useState(defaultQueryFilter);
   const activeFilter = outerFilter ?? innerFilter;
 
-<<<<<<< HEAD
-  const wsConfig = useCoderWorkspacesConfig({ readEntityData });
+  const workspacesConfig = useCoderWorkspacesConfig({ readEntityData });
   const workspacesQuery = useCoderWorkspacesQuery(activeFilter, {
-    workspacesConfig: wsConfig,
-=======
-  const dynamicConfig = useDynamicEntityConfig(readEntityData);
-  const workspacesQuery = useCoderWorkspaces(activeFilter, {
-    repoConfig: dynamicConfig,
->>>>>>> 07da6276
+    workspacesConfig,
   });
 
   const headerId = `${hookId}-header`;
   const showEntityDataReminder =
     readEntityData &&
-    Boolean(wsConfig.repoUrl) &&
+    Boolean(workspacesConfig.repoUrl) &&
     workspacesQuery.data !== undefined;
-
-  const showEntityDataReminder =
-    workspacesQuery.data !== undefined &&
-    dynamicConfig !== undefined &&
-    !dynamicConfig.repoUrl;
 
   return (
     <CoderAuthWrapper type="card">
@@ -83,8 +66,8 @@
         value={{
           headerId,
           workspacesQuery,
+          workspacesConfig,
           queryFilter: activeFilter,
-          workspacesConfig: wsConfig,
           onFilterChange: newFilter => {
             setInnerFilter(newFilter);
             onOuterFilterChange?.(newFilter);
@@ -104,11 +87,7 @@
               cases around keyboard input and button children that native <form>
               elements automatically introduce */}
           <div role="form">{children}</div>
-<<<<<<< HEAD
-          {showEntityDataReminder && <DataReminder />}
-=======
           {showEntityDataReminder && <EntityDataReminder />}
->>>>>>> 07da6276
         </Card>
       </CardContext.Provider>
     </CoderAuthWrapper>
