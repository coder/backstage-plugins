import React, {
  type HTMLAttributes,
  createContext,
  useContext,
  useState,
} from 'react';
import { makeStyles } from '@material-ui/core';
import { useId } from '../../hooks/hookPolyfills';
import { UseQueryResult } from '@tanstack/react-query';
import {
  useCoderEntityConfig,
  type CoderEntityConfig,
} from '../../hooks/useCoderEntityConfig';

import type { Workspace } from '../../typesConstants';
import { useCoderWorkspaces } from '../../hooks/useCoderWorkspaces';
import { Card } from '../Card';
import { CoderAuthWrapper } from '../CoderAuthWrapper';
<<<<<<< HEAD
import { VisuallyHidden } from '../VisuallyHidden';
=======
import { type CoderWorkspaceConfig, useCoderAppConfig } from '../CoderProvider';
>>>>>>> 422d1dc1

type WorkspacesCardContext = Readonly<{
  queryFilter: string;
  onFilterChange: (newFilter: string) => void;
  workspacesQuery: UseQueryResult<readonly Workspace[]>;
  headerId: string;
  entityConfig: CoderEntityConfig | undefined;
  workspaceCreationLink: string;
}>;

const CardContext = createContext<WorkspacesCardContext | null>(null);

<<<<<<< HEAD
function useDynamicEntityConfig(
  isEntityLayout: boolean,
): CoderEntityConfig | undefined {
  const [initialEntityLayout] = useState(isEntityLayout);

  // Manually throwing error to cut off any potential hooks bugs early
  if (isEntityLayout !== initialEntityLayout) {
    throw new Error(
      'The value of entityLayout is not allowed to change across re-renders',
    );
  }

  let entityConfig: CoderEntityConfig | undefined = undefined;
  if (isEntityLayout) {
    /* eslint-disable-next-line react-hooks/rules-of-hooks --
       The hook call is conditional, but the condition above ensures it will be
       locked in for the lifecycle of the component. The hook call order will
       never change, which is what the rule is trying to protect you from */
    entityConfig = useCoderEntityConfig();
  }

  return entityConfig;
}

const useStyles = makeStyles(theme => ({
  button: {
    color: theme.palette.type,
    backgroundColor: theme.palette.background.paper,
    border: 'none',
    paddingTop: theme.spacing(2),
    fontSize: theme.typography.body2.fontSize,
    cursor: 'pointer',
  },

  snippet: {
    backgroundColor: theme.palette.grey[100],
    borderRadius: '0.4em',
  },
}));

=======
>>>>>>> 422d1dc1
export type WorkspacesCardProps = Readonly<
  Omit<HTMLAttributes<HTMLDivElement>, 'role' | 'aria-labelledby'> & {
    queryFilter?: string;
    defaultQueryFilter?: string;
    onFilterChange?: (newFilter: string) => void;
    readEntityData?: boolean;
  }
>;

export const Root = ({
  children,
  className,
  queryFilter: outerFilter,
  onFilterChange: onOuterFilterChange,
  defaultQueryFilter = 'owner:me',
  readEntityData = false,
  ...delegatedProps
}: WorkspacesCardProps) => {
  const styles = useStyles();
  const hookId = useId();
  const appConfig = useCoderAppConfig();
  const [innerFilter, setInnerFilter] = useState(defaultQueryFilter);
  const activeFilter = outerFilter ?? innerFilter;

  const [isExpanded, setIsExpanded] = useState(false);
  const toggleExpansion = () => {
    setIsExpanded(!isExpanded);
  };

  const dynamicConfig = useDynamicEntityConfig(readEntityData);
  const workspacesQuery = useCoderWorkspaces(activeFilter, {
    repoConfig: dynamicConfig,
  });
  const showEntityDataReminder =
    workspacesQuery.data && dynamicConfig && !dynamicConfig.repoUrl;

  const headerId = `${hookId}-header`;
  const activeConfig = {
    ...appConfig.workspaces,
    ...(dynamicConfig ?? {}),
  };

  return (
    <CoderAuthWrapper type="card">
      <CardContext.Provider
        value={{
          headerId,
          workspacesQuery,
          queryFilter: activeFilter,
          entityConfig: dynamicConfig,
          onFilterChange: newFilter => {
            setInnerFilter(newFilter);
            onOuterFilterChange?.(newFilter);
          },
          workspaceCreationLink: serializeWorkspaceUrl(
            activeConfig,
            appConfig.deployment.accessUrl,
          ),
        }}
      >
        {/*
         * 2024-01-31: This output is a <div>, but that should be changed to a
         * <search> once that element is supported by more browsers. Setting up
         * accessibility markup and landmark behavior manually in the meantime
         */}
        <Card role="search" aria-labelledby={headerId} {...delegatedProps}>
          {/* Want to expose the overall container as a form for good
              semantics and screen reader support, but since there isn't an
              explicit submission process (queries happen automatically), it
              felt better to use a <div> with a role override to side-step edge
              cases around keyboard input and button children that native <form>
              elements automatically introduce */}
          <div role="form">{children}</div>
          {showEntityDataReminder && (
            <div>
              <button
                onClick={toggleExpansion}
                type="button"
                className={styles.button}
              >
                {isExpanded ? '▼' : '►'}{' '}
                {isExpanded ? 'Hide text' : 'Why am I seeing all workspaces?'}
              </button>
              {isExpanded && (
                <p>
                  This component displays all workspaces when the entity has no
                  repo URL to filter by. Consider disabling{' '}
                  <code className={styles.snippet}>readEntityData</code>;
                  details in our{' '}
                  <a
                    href="https://github.com/coder/backstage-plugins/blob/main/plugins/backstage-plugin-coder/docs/components.md#notes-4"
                    rel="noopener noreferrer"
                    target="_blank"
                    style={{ textDecoration: 'underline', color: 'inherit' }}
                  >
                    docs
                    <VisuallyHidden> (link opens in new tab)</VisuallyHidden>
                  </a>
                  .
                </p>
              )}
            </div>
          )}
        </Card>
      </CardContext.Provider>
    </CoderAuthWrapper>
  );
};

export function useWorkspacesCardContext(): WorkspacesCardContext {
  const contextValue = useContext(CardContext);

  if (contextValue === null) {
    throw new Error(
      `Not calling ${useWorkspacesCardContext.name} from inside a ${Root.name}`,
    );
  }

  return contextValue;
}

function useDynamicEntityConfig(
  isEntityLayout: boolean,
): CoderEntityConfig | undefined {
  const [initialEntityLayout] = useState(isEntityLayout);

  // Manually throwing error to cut off any potential hooks bugs early
  if (isEntityLayout !== initialEntityLayout) {
    throw new Error(
      'The value of entityLayout is not allowed to change across re-renders',
    );
  }

  let entityConfig: CoderEntityConfig | undefined = undefined;
  if (isEntityLayout) {
    /* eslint-disable-next-line react-hooks/rules-of-hooks --
       The hook call is conditional, but the condition above ensures it will be
       locked in for the lifecycle of the component. The hook call order will
       never change, which is what the rule is trying to protect you from */
    entityConfig = useCoderEntityConfig();
  }

  return entityConfig;
}

function serializeWorkspaceUrl(
  config: CoderWorkspaceConfig,
  coderAccessUrl: string,
): string {
  const formattedParams = new URLSearchParams({
    mode: (config.mode ?? 'manual') satisfies CoderWorkspaceConfig['mode'],
  });

  const unformatted = config.params;
  if (unformatted !== undefined && unformatted.hasOwnProperty) {
    for (const key in unformatted) {
      if (!unformatted.hasOwnProperty(key)) {
        continue;
      }

      const value = unformatted[key];
      if (value !== undefined) {
        formattedParams.append(`param.${key}`, value);
      }
    }
  }

  const safeTemplate = encodeURIComponent(config.templateName);
  return `${coderAccessUrl}/templates/${safeTemplate}/workspace?${formattedParams.toString()}`;
}<|MERGE_RESOLUTION|>--- conflicted
+++ resolved
@@ -16,11 +16,8 @@
 import { useCoderWorkspaces } from '../../hooks/useCoderWorkspaces';
 import { Card } from '../Card';
 import { CoderAuthWrapper } from '../CoderAuthWrapper';
-<<<<<<< HEAD
 import { VisuallyHidden } from '../VisuallyHidden';
-=======
 import { type CoderWorkspaceConfig, useCoderAppConfig } from '../CoderProvider';
->>>>>>> 422d1dc1
 
 type WorkspacesCardContext = Readonly<{
   queryFilter: string;
@@ -32,31 +29,6 @@
 }>;
 
 const CardContext = createContext<WorkspacesCardContext | null>(null);
-
-<<<<<<< HEAD
-function useDynamicEntityConfig(
-  isEntityLayout: boolean,
-): CoderEntityConfig | undefined {
-  const [initialEntityLayout] = useState(isEntityLayout);
-
-  // Manually throwing error to cut off any potential hooks bugs early
-  if (isEntityLayout !== initialEntityLayout) {
-    throw new Error(
-      'The value of entityLayout is not allowed to change across re-renders',
-    );
-  }
-
-  let entityConfig: CoderEntityConfig | undefined = undefined;
-  if (isEntityLayout) {
-    /* eslint-disable-next-line react-hooks/rules-of-hooks --
-       The hook call is conditional, but the condition above ensures it will be
-       locked in for the lifecycle of the component. The hook call order will
-       never change, which is what the rule is trying to protect you from */
-    entityConfig = useCoderEntityConfig();
-  }
-
-  return entityConfig;
-}
 
 const useStyles = makeStyles(theme => ({
   button: {
@@ -74,8 +46,6 @@
   },
 }));
 
-=======
->>>>>>> 422d1dc1
 export type WorkspacesCardProps = Readonly<
   Omit<HTMLAttributes<HTMLDivElement>, 'role' | 'aria-labelledby'> & {
     queryFilter?: string;
