import React, {
  type HTMLAttributes,
  createContext,
  useContext,
  useState,
} from 'react';
import { makeStyles } from '@material-ui/core';
import { useId } from '../../hooks/hookPolyfills';
import { UseQueryResult } from '@tanstack/react-query';
import {
  useCoderWorkspacesConfig,
  type CoderWorkspacesConfig,
} from '../../hooks/useCoderWorkspacesConfig';

import type { Workspace } from '../../typesConstants';
import { useCoderWorkspacesQuery } from '../../hooks/useCoderWorkspacesQuery';
import { Card } from '../Card';
import { CoderAuthWrapper } from '../CoderAuthWrapper';
<<<<<<< HEAD
=======
import { VisuallyHidden } from '../VisuallyHidden';
import { type CoderWorkspaceConfig, useCoderAppConfig } from '../CoderProvider';
>>>>>>> 9f72f71c

type WorkspacesCardContext = Readonly<{
  queryFilter: string;
  onFilterChange: (newFilter: string) => void;
  workspacesQuery: UseQueryResult<readonly Workspace[]>;
  workspacesConfig: CoderWorkspacesConfig;
  headerId: string;
}>;

const CardContext = createContext<WorkspacesCardContext | null>(null);

const useStyles = makeStyles(theme => ({
  button: {
    color: theme.palette.type,
    backgroundColor: theme.palette.background.paper,
    border: 'none',
    paddingTop: theme.spacing(2),
    fontSize: theme.typography.body2.fontSize,
    cursor: 'pointer',
  },

  snippet: {
    backgroundColor: theme.palette.grey[100],
    borderRadius: '0.4em',
  },
}));

export type WorkspacesCardProps = Readonly<
  Omit<HTMLAttributes<HTMLDivElement>, 'role' | 'aria-labelledby'> & {
    queryFilter?: string;
    defaultQueryFilter?: string;
    onFilterChange?: (newFilter: string) => void;
    readEntityData?: boolean;
  }
>;

export const Root = ({
  children,
  className,
  queryFilter: outerFilter,
  onFilterChange: onOuterFilterChange,
  defaultQueryFilter = 'owner:me',
  readEntityData = false,
  ...delegatedProps
}: WorkspacesCardProps) => {
  const styles = useStyles();
  const hookId = useId();
  const [innerFilter, setInnerFilter] = useState(defaultQueryFilter);
  const activeFilter = outerFilter ?? innerFilter;

<<<<<<< HEAD
  const wsConfig = useCoderWorkspacesConfig({ readEntityData });
  const workspacesQuery = useCoderWorkspacesQuery(activeFilter, {
    workspacesConfig: wsConfig,
=======
  const [isExpanded, setIsExpanded] = useState(false);
  const toggleExpansion = () => {
    setIsExpanded(!isExpanded);
  };

  const dynamicConfig = useDynamicEntityConfig(readEntityData);
  const workspacesQuery = useCoderWorkspaces(activeFilter, {
    repoConfig: dynamicConfig,
>>>>>>> 9f72f71c
  });
  const showEntityDataReminder =
    workspacesQuery.data && dynamicConfig && !dynamicConfig.repoUrl;

  const headerId = `${hookId}-header`;

  return (
    <CoderAuthWrapper type="card">
      <CardContext.Provider
        value={{
          headerId,
          workspacesQuery,
          queryFilter: activeFilter,
          workspacesConfig: wsConfig,
          onFilterChange: newFilter => {
            setInnerFilter(newFilter);
            onOuterFilterChange?.(newFilter);
          },
        }}
      >
        {/*
         * 2024-01-31: This output is a <div>, but that should be changed to a
         * <search> once that element is supported by more browsers. Setting up
         * accessibility markup and landmark behavior manually in the meantime
         */}
        <Card role="search" aria-labelledby={headerId} {...delegatedProps}>
          {/* Want to expose the overall container as a form for good
              semantics and screen reader support, but since there isn't an
              explicit submission process (queries happen automatically), it
              felt better to use a <div> with a role override to side-step edge
              cases around keyboard input and button children that native <form>
              elements automatically introduce */}
          <div role="form">{children}</div>
          {showEntityDataReminder && (
            <div>
              <button
                onClick={toggleExpansion}
                type="button"
                className={styles.button}
              >
                {isExpanded ? '▼' : '►'}{' '}
                {isExpanded ? 'Hide text' : 'Why am I seeing all workspaces?'}
              </button>
              {isExpanded && (
                <p>
                  This component displays all workspaces when the entity has no
                  repo URL to filter by. Consider disabling{' '}
                  <code className={styles.snippet}>readEntityData</code>;
                  details in our{' '}
                  <a
                    href="https://github.com/coder/backstage-plugins/blob/main/plugins/backstage-plugin-coder/docs/components.md#notes-4"
                    rel="noopener noreferrer"
                    target="_blank"
                    style={{ textDecoration: 'underline', color: 'inherit' }}
                  >
                    docs
                    <VisuallyHidden> (link opens in new tab)</VisuallyHidden>
                  </a>
                  .
                </p>
              )}
            </div>
          )}
        </Card>
      </CardContext.Provider>
    </CoderAuthWrapper>
  );
};

export function useWorkspacesCardContext(): WorkspacesCardContext {
  const contextValue = useContext(CardContext);

  if (contextValue === null) {
    throw new Error(
      `Not calling ${useWorkspacesCardContext.name} from inside a ${Root.name}`,
    );
  }

  return contextValue;
}<|MERGE_RESOLUTION|>--- conflicted
+++ resolved
@@ -16,11 +16,7 @@
 import { useCoderWorkspacesQuery } from '../../hooks/useCoderWorkspacesQuery';
 import { Card } from '../Card';
 import { CoderAuthWrapper } from '../CoderAuthWrapper';
-<<<<<<< HEAD
-=======
 import { VisuallyHidden } from '../VisuallyHidden';
-import { type CoderWorkspaceConfig, useCoderAppConfig } from '../CoderProvider';
->>>>>>> 9f72f71c
 
 type WorkspacesCardContext = Readonly<{
   queryFilter: string;
@@ -57,6 +53,42 @@
   }
 >;
 
+const DataReminder = () => {
+  const [isExpanded, setIsExpanded] = useState(false);
+  const styles = useStyles();
+
+  return (
+    <div>
+      <button
+        type="button"
+        onClick={() => setIsExpanded(!isExpanded)}
+        className={styles.button}
+      >
+        {isExpanded ? '▼' : '►'}{' '}
+        {isExpanded ? 'Hide text' : 'Why am I seeing all workspaces?'}
+      </button>
+
+      {isExpanded && (
+        <p>
+          This component displays all workspaces when the entity has no repo URL
+          to filter by. Consider disabling{' '}
+          <code className={styles.snippet}>readEntityData</code>;{' '}
+          <a
+            href="https://github.com/coder/backstage-plugins/blob/main/plugins/backstage-plugin-coder/docs/components.md#notes-4"
+            rel="noopener noreferrer"
+            target="_blank"
+            style={{ textDecoration: 'underline', color: 'inherit' }}
+          >
+            details in our docs
+            <VisuallyHidden> (link opens in new tab)</VisuallyHidden>
+          </a>
+          .
+        </p>
+      )}
+    </div>
+  );
+};
+
 export const Root = ({
   children,
   className,
@@ -66,30 +98,18 @@
   readEntityData = false,
   ...delegatedProps
 }: WorkspacesCardProps) => {
-  const styles = useStyles();
   const hookId = useId();
   const [innerFilter, setInnerFilter] = useState(defaultQueryFilter);
   const activeFilter = outerFilter ?? innerFilter;
 
-<<<<<<< HEAD
   const wsConfig = useCoderWorkspacesConfig({ readEntityData });
   const workspacesQuery = useCoderWorkspacesQuery(activeFilter, {
     workspacesConfig: wsConfig,
-=======
-  const [isExpanded, setIsExpanded] = useState(false);
-  const toggleExpansion = () => {
-    setIsExpanded(!isExpanded);
-  };
-
-  const dynamicConfig = useDynamicEntityConfig(readEntityData);
-  const workspacesQuery = useCoderWorkspaces(activeFilter, {
-    repoConfig: dynamicConfig,
->>>>>>> 9f72f71c
   });
-  const showEntityDataReminder =
-    workspacesQuery.data && dynamicConfig && !dynamicConfig.repoUrl;
 
   const headerId = `${hookId}-header`;
+  const showEntityDataReminder =
+    workspacesQuery.data !== undefined && Boolean(wsConfig.repoUrl);
 
   return (
     <CoderAuthWrapper type="card">
@@ -118,36 +138,7 @@
               cases around keyboard input and button children that native <form>
               elements automatically introduce */}
           <div role="form">{children}</div>
-          {showEntityDataReminder && (
-            <div>
-              <button
-                onClick={toggleExpansion}
-                type="button"
-                className={styles.button}
-              >
-                {isExpanded ? '▼' : '►'}{' '}
-                {isExpanded ? 'Hide text' : 'Why am I seeing all workspaces?'}
-              </button>
-              {isExpanded && (
-                <p>
-                  This component displays all workspaces when the entity has no
-                  repo URL to filter by. Consider disabling{' '}
-                  <code className={styles.snippet}>readEntityData</code>;
-                  details in our{' '}
-                  <a
-                    href="https://github.com/coder/backstage-plugins/blob/main/plugins/backstage-plugin-coder/docs/components.md#notes-4"
-                    rel="noopener noreferrer"
-                    target="_blank"
-                    style={{ textDecoration: 'underline', color: 'inherit' }}
-                  >
-                    docs
-                    <VisuallyHidden> (link opens in new tab)</VisuallyHidden>
-                  </a>
-                  .
-                </p>
-              )}
-            </div>
-          )}
+          {showEntityDataReminder && <DataReminder />}
         </Card>
       </CardContext.Provider>
     </CoderAuthWrapper>
@@ -156,7 +147,6 @@
 
 export function useWorkspacesCardContext(): WorkspacesCardContext {
   const contextValue = useContext(CardContext);
-
   if (contextValue === null) {
     throw new Error(
       `Not calling ${useWorkspacesCardContext.name} from inside a ${Root.name}`,
