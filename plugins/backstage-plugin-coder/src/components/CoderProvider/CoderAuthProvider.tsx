--- conflicted
+++ resolved
@@ -180,11 +180,7 @@
     }
   }, []);
 
-<<<<<<< HEAD
   const unlinkToken = useCallback(() => {
-=======
-  const ejectToken = useCallback(() => {
->>>>>>> 251214e7
     setAuthToken('');
     window.localStorage.removeItem(TOKEN_STORAGE_KEY);
     queryClient.removeQueries({ queryKey: [CODER_QUERY_KEY_PREFIX] });
@@ -194,11 +190,7 @@
     ...authState,
     isAuthenticated,
     registerNewToken,
-<<<<<<< HEAD
     unlinkToken,
-=======
-    ejectToken,
->>>>>>> 251214e7
   };
 }
 
@@ -635,11 +627,7 @@
 
 // Matches each behavior for the fallback auth UI to a specific provider. This
 // is screwy code, but by doing this, we ensure that if the user chooses not to
-<<<<<<< HEAD
 // have dynamic a auth fallback UI, their app will have far less tracking logic,
-=======
-// have a dynamic auth fallback UI, their app will have far less tracking logic,
->>>>>>> 251214e7
 // meaning less performance overhead and fewer re-renders from something the
 // user isn't even using
 const fallbackProviders = {
