import React from 'react';
import { renderHook } from '@testing-library/react';
import { act, waitFor } from '@testing-library/react';

<<<<<<< HEAD
import { TestApiProvider } from '@backstage/test-utils';
import {
  configApiRef,
  discoveryApiRef,
  errorApiRef,
=======
import { TestApiProvider, wrapInTestApp } from '@backstage/test-utils';
import {
  configApiRef,
  errorApiRef,
  identityApiRef,
>>>>>>> 04a1c151
} from '@backstage/core-plugin-api';

import { CoderProvider } from './CoderProvider';
import { useCoderAppConfig } from './CoderAppConfigProvider';
import {
  type CoderTokenUiAuth,
  useCoderTokenAuth,
} from '../../hooks/useCoderTokenAuth';

import {
  getMockConfigApi,
  getMockErrorApi,
  getMockIdentityApi,
  mockAppConfig,
  mockCoderAuthToken,
  setupCoderClient,
} from '../../testHelpers/mockBackstageData';
import {
  getMockQueryClient,
  renderHookAsCoderEntity,
} from '../../testHelpers/setup';
import { coderAuthApiRef } from '../../api/Auth';
import { coderClientApiRef } from '../../api/CoderClient';

describe(`${CoderProvider.name}`, () => {
  describe('AppConfig', () => {
    function renderUseAppConfig() {
      return renderHookAsCoderEntity(useCoderAppConfig, {
        authStatus: 'authenticated',
      });
    }

    test(`Context hook exposes the same config that the provider has`, async () => {
      const { result } = await renderUseAppConfig();
      expect(result.current).toBe(mockAppConfig);
    });

    test('Context value remains stable across re-renders if appConfig is defined outside', async () => {
      const { result, rerender } = await renderUseAppConfig();
      expect(result.current).toBe(mockAppConfig);

      for (let i = 0; i < 10; i++) {
        rerender();
        expect(result.current).toBe(mockAppConfig);
      }
    });
  });

  describe('Auth', () => {
    // Can't use the render helpers because they all assume that the auth isn't
    // core to the functionality and can be hand-waved. In this case, you do
    // need to bring in the full CoderProvider to verify it's working
    const renderUseCoderAuth = async () => {
      const { discoveryApi, authApi, coderClientApi } = setupCoderClient();

      const renderResult = renderHook(useCoderTokenAuth, {
        wrapper: ({ children }) => (
          <TestApiProvider
            apis={[
              [errorApiRef, getMockErrorApi()],
              [identityApiRef, getMockIdentityApi()],
              [configApiRef, getMockConfigApi()],
              [discoveryApiRef, discoveryApi],
              [coderAuthApiRef, authApi],
              [coderClientApiRef, coderClientApi],
            ]}
          >
            <CoderProvider
              appConfig={mockAppConfig}
              queryClient={getMockQueryClient()}
            >
              {children}
            </CoderProvider>
          </TestApiProvider>
        ),
      });

      await waitFor(() => expect(renderResult.result.current).not.toBe(null));
      return renderResult;
    };

    it('Should let the user eject their auth token', async () => {
      const { result } = await renderUseCoderAuth();
      act(() => result.current.registerNewToken(mockCoderAuthToken));

      await waitFor(() => {
        expect(result.current).toEqual(
          expect.objectContaining<Partial<CoderTokenUiAuth>>({
            status: 'authenticated',
            token: mockCoderAuthToken,
            error: undefined,
          }),
        );
      });

      act(() => result.current.ejectToken());

      expect(result.current).toEqual(
        expect.objectContaining<Partial<CoderTokenUiAuth>>({
          status: 'tokenMissing',
          token: undefined,
        }),
      );
    });
  });
});<|MERGE_RESOLUTION|>--- conflicted
+++ resolved
@@ -2,19 +2,12 @@
 import { renderHook } from '@testing-library/react';
 import { act, waitFor } from '@testing-library/react';
 
-<<<<<<< HEAD
 import { TestApiProvider } from '@backstage/test-utils';
 import {
   configApiRef,
   discoveryApiRef,
   errorApiRef,
-=======
-import { TestApiProvider, wrapInTestApp } from '@backstage/test-utils';
-import {
-  configApiRef,
-  errorApiRef,
   identityApiRef,
->>>>>>> 04a1c151
 } from '@backstage/core-plugin-api';
 
 import { CoderProvider } from './CoderProvider';
@@ -26,6 +19,7 @@
 
 import {
   getMockConfigApi,
+  getMockDiscoveryApi,
   getMockErrorApi,
   getMockIdentityApi,
   mockAppConfig,
@@ -68,7 +62,8 @@
     // core to the functionality and can be hand-waved. In this case, you do
     // need to bring in the full CoderProvider to verify it's working
     const renderUseCoderAuth = async () => {
-      const { discoveryApi, authApi, coderClientApi } = setupCoderClient();
+      const discoveryApi = getMockDiscoveryApi();
+      const { authApi, coderClientApi } = setupCoderClient(discoveryApi);
 
       const renderResult = renderHook(useCoderTokenAuth, {
         wrapper: ({ children }) => (
